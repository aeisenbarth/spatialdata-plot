from collections import OrderedDict
from collections.abc import Iterable
from typing import List, Optional, Union

import matplotlib
import matplotlib.patches as mpatches
import matplotlib.pyplot as plt
import numpy as np
import pandas as pd
import spatialdata as sd
from anndata import AnnData
from matplotlib.colors import ListedColormap, to_rgb
from skimage.segmentation import find_boundaries
<<<<<<< HEAD
from spatialdata_plot.pl._categorical_utils import add_colors_for_categorical_sample_annotation
=======
from spatialdata._core._spatialdata_ops import get_transformation
>>>>>>> 75acf9eb

from spatialdata_plot.pl._categorical_utils import (
    add_colors_for_categorical_sample_annotation,
)

from ..accessor import register_spatial_data_accessor


@register_spatial_data_accessor("pl")
class PlotAccessor:
    def __init__(self, sdata):
        self._sdata = sdata

    def _copy(
        self,
        images: Union[None, dict] = None,
        labels: Union[None, dict] = None,
        points: Union[None, dict] = None,
        shapes: Union[None, dict] = None,
        table: Union[dict, AnnData] = None,
    ) -> sd.SpatialData:
        """
        Helper function to copies the references from the original SpatialData
        object to the subsetted SpatialData object.
        """


        return sd.SpatialData(
            images=self._sdata.images if images is None else images,
            labels=self._sdata.labels if labels is None else labels,
            points=self._sdata.points if points is None else points,
            shapes=self._sdata.shapes if shapes is None else shapes,
            table=self._sdata.table if table is None else table,
        )

<<<<<<< HEAD
=======
    def _get_coordinate_system_mapping(self) -> dict:
        has_images = hasattr(self._sdata, "images")
        has_labels = hasattr(self._sdata, "labels")
        has_polygons = hasattr(self._sdata, "polygons")

        coordsys_keys = self._sdata.coordinate_systems
        image_keys = self._sdata.images.keys() if has_images else []
        label_keys = self._sdata.labels.keys() if has_labels else []
        polygon_keys = self._sdata.images.keys() if has_polygons else []

        mapping = {}

        if len(coordsys_keys) < 1:
            raise ValueError("SpatialData object must have at least one coordinate system to generate a mapping.")

        for key in coordsys_keys:
            mapping[key] = []

            for image_key in image_keys:
                transformations = get_transformation(self._sdata.images[image_key], get_all=True)

                if key in list(transformations.keys()):
                    mapping[key].append(image_key)

            for label_key in label_keys:
                transformations = get_transformation(self._sdata.labels[label_key], get_all=True)

                if key in list(transformations.keys()):
                    mapping[key].append(label_key)

            for polygon_key in polygon_keys:
                transformations = get_transformation(self._sdata.polygons[polygon_key], get_all=True)

                if key in list(transformations.keys()):
                    mapping[key].append(polygon_key)

        return mapping
>>>>>>> 75acf9eb

    def _get_region_key(self) -> str:
        "Quick access to the data's region key."

        if not hasattr(self._sdata, "table"):
            raise ValueError("SpatialData object does not have a table.")

        return self._sdata.table.uns["spatialdata_attrs"]["region_key"]

    def _get_instance_key(self) -> str:
        if not hasattr(self._sdata, "table"):
            raise ValueError("SpatialData object does not have a table.")

        "Quick access to the data's instance key."

        return self._sdata.table.uns["spatialdata_attrs"]["instance_key"]

    def _verify_plotting_tree_exists(self):
<<<<<<< HEAD

        if not hasattr(self._sdata, "plotting_tree"):
            self._sdata.plotting_tree = OrderedDict()
=======
        if not hasattr(self._sdata, "table"):
            raise ValueError("SpatialData object does not have a table.")

        if not hasattr(self._sdata.table, "uns"):
            raise ValueError("Table in SpatialData object does not have a 'uns' attribute.")

        if "plotting_tree" not in self._sdata.table.uns.keys():
            self._sdata.table.uns["plotting_tree"] = OrderedDict()
>>>>>>> 75acf9eb

    def _subplots(
        self, num_images: int, ncols: int = 4, width: int = 4, height: int = 3
    ) -> Union[plt.Figure, plt.Axes]:
        """Helper function to set up axes for plotting.

        Parameters
        ----------
        num_images : int
            Number of images to plot. Must be greater than 1.
        ncols : int, optional
            Number of columns in the subplot grid, by default 4
        width : int, optional
            Width of each subplot, by default 4

        Returns
        -------
        Union[plt.Figure, plt.Axes]
            Matplotlib figure and axes object.
        """
        # if num_images <= 1:
        # raise ValueError("Number of images must be greater than 1.")

        if num_images < ncols:
            nrows = 1
            ncols = num_images
        else:
            nrows, reminder = divmod(num_images, ncols)

            if nrows == 0:
                nrows = 1
            if reminder > 0:
                nrows += 1

        fig, axes = plt.subplots(nrows, ncols, figsize=(width * ncols, height * nrows))

        if not isinstance(axes, Iterable):
            axes = [axes]

        # get rid of the empty axes
        # _ = [ax.axis("off") for ax in axes.flatten()[num_images:]]
        return fig, axes

    def render_labels(
        self,
        cell_key: str,
        color_key: Optional[Union[str, None]] = None,
        border_alpha: float = 1.0,
        border_color: Optional[Union[str, None]] = None,
        fill_alpha: float = 0.5,
        fill_color: Optional[Union[str, None]] = None,
        mode: str = "thick",
        palette: Optional[List[str]] = None,
        add_legend: bool = True,
    ) -> matplotlib.pyplot.Axes:
        if not isinstance(cell_key, str):
            raise TypeError("Parameter 'cell_key' must be a string.")

        if cell_key not in self._sdata.table.obs.columns:
            raise ValueError(f"The provided cell_key '{cell_key}' is not a valid table column.")

        if color_key is not None:
            if not isinstance(color_key, (str, type(None))):
                raise TypeError("Parameter 'color_key' must be a string.")

            if color_key not in self._sdata.table.obs.columns:
                raise ValueError(f"The provided color_key '{color_key}' is not a valid table column.")

        if not isinstance(border_alpha, (int, float)):
            raise TypeError("Parameter 'border_alpha' must be a float.")

        if not (border_alpha <= 1 and border_alpha >= 0):
            raise ValueError("Parameter 'border_alpha' must be between 0 and 1.")

        if border_color is not None:
            if not isinstance(color_key, (str, type(None))):
                raise TypeError("If specified, parameter 'border_color' must be a string.")

        if not isinstance(fill_alpha, (int, float)):
            raise TypeError("Parameter 'fill_alpha' must be a float.")

        if not (fill_alpha <= 1 and fill_alpha >= 0):
            raise ValueError("Parameter 'fill_alpha' must be between 0 and 1.")

        if fill_color is not None:
            if not isinstance(fill_color, (str, type(None))):
                raise TypeError("If specified, parameter 'fill_color' must be a string.")

        valid_modes = ["thick", "inner", "outer", "subpixel"]
        if not isinstance(mode, str):
            raise TypeError("Parameter 'mode' must be a string.")

        if mode not in valid_modes:
            raise ValueError("Parameter 'mode' must be one of 'thick', 'inner', 'outer', 'subpixel'.")

        if not isinstance(add_legend, bool):
            raise TypeError("Parameter 'add_legend' must be a boolean.")

        self._verify_plotting_tree_exists()

        # get current number of steps to create a unique key
        table = self._sdata.table.copy()
        add_colors_for_categorical_sample_annotation(table, cell_key, table.obs[color_key], palette=palette)

        sdata = self._copy(table=table)
        sdata.pp._verify_plotting_tree_exists()
        n_steps = len(sdata.plotting_tree.keys())
        sdata.plotting_tree[f"{n_steps+1}_render_labels"] = {
            "cell_key": cell_key,
            "color_key": color_key,
            "border_alpha": border_alpha,
            "border_color": border_color,
            "fill_alpha": fill_alpha,
            "fill_color": fill_color,
            "mode": mode,
            "palette": palette,
            "add_legend": add_legend,
        }

        return sdata

    def _render_images(self, params, axs):
        pass

    def _render_channels(self, params, axs):
        pass

    def _render_shapes(self, params, axs):
        pass

    def _render_points(self, params, axs):
        pass

    def _render_labels(self, params, key: str, fig, ax):
        region_key = self._get_region_key()

        # subset table to only the entires specified by 'key'
        table = self._sdata.table.obs
        table = table[table[region_key] == key]

        # If palette is not None, table.uns contains the relevant vector
        if f"{params['cell_key']}_colors" in self._sdata.table.uns.keys():
            colors = [to_rgb(c) for c in self._sdata.table.uns[f"{params['cell_key']}_colors"]]
            colors = [tuple(list(c) + [1]) for c in colors]

        groups = self._sdata.table.obs[params["color_key"]].unique()
        group_to_color = pd.DataFrame({params["color_key"]: groups, "color": colors})

        segmentation = self._sdata.labels[key].values

        for group in groups:
            vaid_cell_ids = table[table[params["color_key"]] == group][params["cell_key"]].values

            # define all out-of-group cells as background
            in_group_mask = segmentation.copy()
            in_group_mask[~np.isin(segmentation, vaid_cell_ids)] = 0

            # get correct color for the group
            group_color = list(group_to_color[group_to_color[params["color_key"]] == group].color.values[0])

            if params["fill_alpha"] != 0:
                infill_mask = in_group_mask > 0

                fill_color = group_color.copy()
                fill_color[-1] = params["fill_alpha"]
                colors = [[0, 0, 0, 0], fill_color]  # add transparent for bg

                ax.imshow(infill_mask, cmap=ListedColormap(colors), interpolation="nearest")

            if params["border_alpha"] != 0:
                border_mask = find_boundaries(in_group_mask, mode=params["mode"])
                border_mask = np.ma.masked_array(in_group_mask, ~border_mask)

                border_color = group_color.copy()
                border_color[-1] = params["border_alpha"]

                ax.imshow(border_mask, cmap=ListedColormap([border_color]), interpolation="nearest")

        if params["add_legend"]:
            patches = []
            for group, color in group_to_color.values:
                patches.append(mpatches.Patch(color=color, label=group))

            fig.legend(handles=patches, bbox_to_anchor=(0.9, 0.9), loc="upper left", frameon=False)

        ax.set_title(key)
        ax.set_xlabel("spatial1")
        ax.set_ylabel("spatial2")
        ax.set_xticks([])
        ax.set_yticks([])

    def show(
        self,
        ax: Union[plt.Axes, None] = None,
        ncols: int = 4,
        width: int = 4,
        height: int = 3,
        bg_color: str = "black",
        **kwargs,
    ) -> sd.SpatialData:
        """
        Plot the images in the SpatialData object.

        Parameters
        ----------
        ax : matplotlib.axes.Axes, optional
            Matplotlib axes object to plot on. If None, a new figure is created.
            Works only if there is one image in the SpatialData object.
        ncols : int, optional
            Number of columns in the figure. Default is 4.
        width : int, optional
            Width of each subplot. Default is 4.
        height : int, optional
            Height of each subplot. Default is 3.

        Returns
        -------
        sd.SpatialData
            A SpatialData object.
        """

        if not isinstance(ax, (matplotlib.pyplot.Axes, type(None))):
            raise TypeError("If provided, Parameter 'ax' must be of type 'matplotlib.pyplot.Axes.")

        if not isinstance(ncols, int):
            raise TypeError("Parameter 'ncols' must be an integer.")

        if not ncols >= 1:
            raise ValueError("Parameter 'ncols' must be at least 1.")

        if not isinstance(width, int):
            raise ValueError("Parameter 'width' must be an integer.")

        if not width > 0:
            raise ValueError("Parameter 'width' must be greater than 0.")

        if not isinstance(height, int):
            raise TypeError("Parameter 'height' must be an integer.")

        if not height > 0:
            raise ValueError("Parameter 'height' must be greater than 0.")

        if not isinstance(bg_color, str):
            raise TypeError("If specified, parameter 'bg_color' must be a string.")

        image_data = self._sdata.images
        num_images = len(image_data)

        if num_images == 0:
            raise ValueError("No images found in the SpatialData object.")

        # Evaluate execution tree for plotting

        valid_commands = [
            "get_images",
            "get_channels",
            "get_shapes",  # formerly polygons
            "get_bb",
            "render_images",
            "render_channels",
            "render_shapes",
            "render_points",
            "render_labels",
        ]

<<<<<<< HEAD
        if not hasattr(self._sdata, "plotting_tree") or len(self._sdata.plotting_tree.keys()) == 0:

            raise ValueError("No operations have been performed yet.")

        elif len(self._sdata.plotting_tree.keys()) > 0:

            render_cmds = OrderedDict()

            for cmd, params in self._sdata.plotting_tree.items():

=======
        if (
            "plotting_tree" not in self._sdata.table.uns.keys()
            or len(self._sdata.table.uns["plotting_tree"].keys()) == 0
        ):
            raise ValueError("No operations have been performed yet.")

        elif len(self._sdata.table.uns["plotting_tree"].keys()) > 0:
            render_cmds = OrderedDict()

            for cmd, params in self._sdata.table.uns["plotting_tree"].items():
>>>>>>> 75acf9eb
                # strip prefix from cmd and verify it's valid
                cmd = "_".join(cmd.split("_")[1:])

                if cmd not in valid_commands:
                    raise ValueError(f"Command {cmd} is not valid.")

                elif "render" in cmd:
                    # verify that rendering commands have been called before
                    render_cmds[cmd] = params

            if len(render_cmds.keys()) == 0:
                raise TypeError("Please specify what to plot using the 'render_*' functions before calling 'imshow().")

            # set up canvas
            num_images = len(self._sdata.images.keys())
            fig, axs = self._subplots(num_images, ncols, width, height)

            # Set background color
            for idx, ax in enumerate(axs):
                key = list(self._sdata.labels.keys())[idx]
                ax.imshow(self._sdata.labels[key].values, cmap=ListedColormap([bg_color]))

            # go through tree
            for cmd, params in render_cmds.items():
                if cmd == "render_images":
                    self._render_images(params, axs)

                elif cmd == "render_channels":
                    self._render_channels(params, axs)

                elif cmd == "render_shapes":
                    self._render_shapes(params, axs)

                elif cmd == "render_points":
                    for ax in axs:
                        self._render_points(params, ax)

                elif cmd == "render_labels":
                    for idx, ax in enumerate(axs):
                        key = list(self._sdata.labels.keys())[idx]
                        self._render_labels(params=params, key=key, fig=fig, ax=ax)

                else:
                    raise NotImplementedError(f"Command '{cmd}' is not supported.")

        return fig, axs

    def scatter(
        self,
        x: str,
        y: str,
        color: Union[str, None] = None,
        ax: plt.Axes = None,
        ncols: int = 4,
        width: int = 4,
        height: int = 3,
        **kwargs,
    ) -> sd.SpatialData:
        """Plots a scatter plot of observations in the table of a SpatialData object.

        Parameters
        ----------
        x : str
            Column name of the x-coordinates.
        y : str
            Column name of the y-coordinates.
        color : str, optional
            Column name of the color, by default None.
        ax : matplotlib.axes.Axes, optional
            Matplotlib axes object to plot on. If None, a new figure is created.
            Only works if there is one image in the SpatialData object.
        ncols : int, optional
            Number of columns in the figure. Default is 4.
        width : int, optional
            Width of each subplot. Default is 4.
        height : int, optional
            Height of each subplot. Default is 3.
        kwargs : dict
            Additional keyword arguments to pass to the scatter plot.

        Returns
        -------
        sd.SpatialData
            A SpatialData object.
        """
        image_data = self._sdata.images
        region_key = self._sdata.pp.get_region_key()
        regions = self._sdata.table.obs[region_key].unique().tolist()

        region_mapping = {k.split("/")[-1]: k for k in regions}

        for k in image_data.keys():
            if k not in region_mapping.keys():
                del region_mapping[k]

        num_images = len(region_mapping)

        if num_images == 1:
            ax = ax or plt.gca()
            # TODO: support for labels instead of colors (these can be cell types for example) => Automatic coloring.
            if color is not None:
                kwargs["c"] = self._sdata.table.obs[color]
            ax.scatter(self._sdata.table.obs[x], self._sdata.table.obs[y], **kwargs)
            key = [k for k in image_data.keys()][0]
            ax.set_title(key)
            ax.margins(x=0.01)
            ax.margins(y=0.01)

        if num_images > 1:
            fig, axes = self._subplots(num_images, ncols, width, height)

            for i, (ax, (k, v)) in enumerate(zip(np.ravel(axes), region_mapping.items())):
                if i < num_images:
                    sub_table = self._sdata.table.obs[self._sdata.table.obs[region_key] == v]

                    if color is not None:
                        kwargs["c"] = sub_table[color]

                    ax.scatter(sub_table[x], sub_table[y], **kwargs)
                    ax.set_title(k)
                    ax.margins(x=0.01)
                    ax.margins(y=0.01)

        return self._sdata<|MERGE_RESOLUTION|>--- conflicted
+++ resolved
@@ -11,11 +11,8 @@
 from anndata import AnnData
 from matplotlib.colors import ListedColormap, to_rgb
 from skimage.segmentation import find_boundaries
-<<<<<<< HEAD
-from spatialdata_plot.pl._categorical_utils import add_colors_for_categorical_sample_annotation
-=======
 from spatialdata._core._spatialdata_ops import get_transformation
->>>>>>> 75acf9eb
+
 
 from spatialdata_plot.pl._categorical_utils import (
     add_colors_for_categorical_sample_annotation,
@@ -51,8 +48,6 @@
             table=self._sdata.table if table is None else table,
         )
 
-<<<<<<< HEAD
-=======
     def _get_coordinate_system_mapping(self) -> dict:
         has_images = hasattr(self._sdata, "images")
         has_labels = hasattr(self._sdata, "labels")
@@ -90,7 +85,6 @@
                     mapping[key].append(polygon_key)
 
         return mapping
->>>>>>> 75acf9eb
 
     def _get_region_key(self) -> str:
         "Quick access to the data's region key."
@@ -109,20 +103,9 @@
         return self._sdata.table.uns["spatialdata_attrs"]["instance_key"]
 
     def _verify_plotting_tree_exists(self):
-<<<<<<< HEAD
-
         if not hasattr(self._sdata, "plotting_tree"):
             self._sdata.plotting_tree = OrderedDict()
-=======
-        if not hasattr(self._sdata, "table"):
-            raise ValueError("SpatialData object does not have a table.")
-
-        if not hasattr(self._sdata.table, "uns"):
-            raise ValueError("Table in SpatialData object does not have a 'uns' attribute.")
-
-        if "plotting_tree" not in self._sdata.table.uns.keys():
-            self._sdata.table.uns["plotting_tree"] = OrderedDict()
->>>>>>> 75acf9eb
+
 
     def _subplots(
         self, num_images: int, ncols: int = 4, width: int = 4, height: int = 3
@@ -388,7 +371,6 @@
             "render_labels",
         ]
 
-<<<<<<< HEAD
         if not hasattr(self._sdata, "plotting_tree") or len(self._sdata.plotting_tree.keys()) == 0:
 
             raise ValueError("No operations have been performed yet.")
@@ -399,18 +381,6 @@
 
             for cmd, params in self._sdata.plotting_tree.items():
 
-=======
-        if (
-            "plotting_tree" not in self._sdata.table.uns.keys()
-            or len(self._sdata.table.uns["plotting_tree"].keys()) == 0
-        ):
-            raise ValueError("No operations have been performed yet.")
-
-        elif len(self._sdata.table.uns["plotting_tree"].keys()) > 0:
-            render_cmds = OrderedDict()
-
-            for cmd, params in self._sdata.table.uns["plotting_tree"].items():
->>>>>>> 75acf9eb
                 # strip prefix from cmd and verify it's valid
                 cmd = "_".join(cmd.split("_")[1:])
 
