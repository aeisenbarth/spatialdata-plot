--- conflicted
+++ resolved
@@ -93,7 +93,6 @@
         if sdata.table is None:
             table = AnnData(None, obs=pd.DataFrame(index=pd.Index(np.arange(n_shapes), dtype=str)))
 
-<<<<<<< HEAD
         else:
             table = sdata.table[sdata.table.obs[_get_region_key(sdata)].isin([e])]
 
@@ -133,25 +132,6 @@
         ) -> PatchCollection:
             patches = []
             # for shape in shapes:
-=======
-    # color_source_vector is None when the values aren't categorical
-    if color_source_vector is None and render_params.transfunc is not None:
-        color_vector = render_params.transfunc(color_vector)
-
-    def _get_collection_shape(
-        shapes: list[GeoDataFrame],
-        c: Any,
-        s: float,
-        norm: Any,
-        fill_alpha: None | float = None,
-        outline_alpha: None | float = None,
-        **kwargs: Any,
-    ) -> PatchCollection:
-        patches = []
-        for shape in shapes:
-            # remove empty points/polygons
-            shape = shape[shape["geometry"].apply(lambda geom: not geom.is_empty)]
->>>>>>> 538d081a
             # We assume that all elements in one collection are of the same type
             if shapes["geometry"].iloc[0].geom_type == "Polygon":  # type: ignore[call-overload]
                 patches += [
@@ -182,17 +162,16 @@
             else:
                 outline_c = None
 
-            return PatchCollection(
-                patches,
-                snap=False,
-                # zorder=4,
-                lw=1.5,
-                facecolor=fill_c,
-                edgecolor=outline_c,
-                **kwargs,
-            )
-
-<<<<<<< HEAD
+        return PatchCollection(
+            patches,
+            snap=False,
+            # zorder=4,
+            lw=render_params.outline_params.linewidth,
+            facecolor=fill_c,
+            edgecolor=outline_c,
+            **kwargs,
+        )
+
         norm = copy(render_params.cmap_params.norm)
 
         if len(color_vector) == 0:
@@ -208,22 +187,6 @@
             fill_alpha=render_params.fill_alpha,
             outline_alpha=render_params.outline_alpha
             # **kwargs,
-=======
-        if render_params.outline_params.outline:
-            outline_c = ColorConverter().to_rgba_array(render_params.outline_params.outline_color)
-            outline_c[..., -1] = render_params.outline_alpha
-        else:
-            outline_c = None
-
-        return PatchCollection(
-            patches,
-            snap=False,
-            # zorder=4,
-            lw=render_params.outline_params.linewidth,
-            facecolor=fill_c,
-            edgecolor=outline_c,
-            **kwargs,
->>>>>>> 538d081a
         )
         cax = ax.add_collection(_cax)
 
