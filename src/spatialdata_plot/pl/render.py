--- conflicted
+++ resolved
@@ -90,55 +90,12 @@
             alpha=render_params.fill_alpha,
         )
 
-<<<<<<< HEAD
-    norm = copy(render_params.cmap_params.norm)
-
-    if len(color_vector) == 0:
-        color_vector = [render_params.cmap_params.na_color]
-
-    _cax = _get_collection_shape(
-        shapes=shapes,
-        s=render_params.size,
-        c=color_vector,
-        rasterized=sc_settings._vector_friendly,
-        cmap=render_params.cmap_params.cmap,
-        norm=norm,
-        fill_alpha=render_params.fill_alpha,
-        outline_alpha=render_params.outline_alpha
-        # **kwargs,
-    )
     
-    # Sets the limits of the colorbar to the values instead of [0, 1]
-    if not norm:
-        _cax.set_clim(min(color_vector), max(color_vector))
-
-    cax = ax.add_collection(_cax)
-
-    palette = ListedColormap(set(color_vector)) if render_params.palette is None else render_params.palette
-
-    _ = _decorate_axs(
-        ax=ax,
-        cax=cax,
-        fig_params=fig_params,
-        adata=table,
-        value_to_plot=render_params.color,
-        color_source_vector=color_source_vector,
-        palette=palette,
-        alpha=render_params.fill_alpha,
-        na_color=render_params.cmap_params.na_color,
-        legend_fontsize=legend_params.legend_fontsize,
-        legend_fontweight=legend_params.legend_fontweight,
-        legend_loc=legend_params.legend_loc,
-        legend_fontoutline=legend_params.legend_fontoutline,
-        na_in_legend=legend_params.na_in_legend,
-        colorbar=legend_params.colorbar,
-        scalebar_dx=scalebar_params.scalebar_dx,
-        scalebar_units=scalebar_params.scalebar_units,
-        # scalebar_kwargs=scalebar_params.scalebar_kwargs,
-    )
-    ax.set_aspect("equal")
-    ax.invert_yaxis()
-=======
+        # Sets the limits of the colorbar to the values instead of [0, 1]
+        if not norm:
+            _cax.set_clim(min(color_vector), max(color_vector))
+        
+
         # color_source_vector is None when the values aren't categorical
         if color_source_vector is None and render_params.transfunc is not None:
             color_vector = render_params.transfunc(color_vector)
@@ -161,7 +118,6 @@
             outline_alpha=render_params.outline_alpha
             # **kwargs,
         )
->>>>>>> 4dd12f28
 
         cax = ax.add_collection(_cax)
 
