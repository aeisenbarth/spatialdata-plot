--- conflicted
+++ resolved
@@ -12,25 +12,17 @@
 
 ### Added
 
-<<<<<<< HEAD
--
-
-=======
->>>>>>> 91e57266
 ### Changed
 
 -
 
 ### Fixed
 
-<<<<<<< HEAD
--   Added error handling for non-existent elements (#305)
-=======
 -   Took RNG out of categorical label test (#306)
 -   Performance bug when plotting shapes (#298)
 -   scale parameter was ignored for single-scale images (#301)
 -   Changes to support for dask-expr (#283)
->>>>>>> 91e57266
+-   Added error handling for non-existent elements (#305)
 
 ## [0.2.3] - 2024-07-03
 
