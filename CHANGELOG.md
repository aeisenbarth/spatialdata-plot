# Changelog

All notable changes to this project will be documented in this file.

The format is based on [Keep a Changelog][],
and this project adheres to [Semantic Versioning][].

[keep a changelog]: https://keepachangelog.com/en/1.0.0/
[semantic versioning]: https://semver.org/spec/v2.0.0.html

## [0.0.5] -tbd

### Added

<<<<<<< HEAD
-   Multipolygons are now handled correctly (#93)

### Fixed

=======
### Fixed

-   Legend order is now deterministic (#143)

>>>>>>> a77e2f65
## [0.0.4] - 2023-08-11

### Fixed

-   Multi-scale images/labels are now correctly substituted and the action is logged (#131).
-   Empty geometries among the shapes can be handeled (#133).
-   `outline_width` parameter in render_shapes is now a float that actually determines the line width (#139).

## [0.0.2] - 2023-06-25

### Fixed

-   Multiple bugfixes of which I didn't keep track of.

## [0.0.1] - 2023-04-04

### Added

-   Initial release of `spatialdata-plot` with support for `images`, `labels`, `points` and `shapes`.<|MERGE_RESOLUTION|>--- conflicted
+++ resolved
@@ -12,17 +12,12 @@
 
 ### Added
 
-<<<<<<< HEAD
 -   Multipolygons are now handled correctly (#93)
 
 ### Fixed
 
-=======
-### Fixed
-
 -   Legend order is now deterministic (#143)
 
->>>>>>> a77e2f65
 ## [0.0.4] - 2023-08-11
 
 ### Fixed
